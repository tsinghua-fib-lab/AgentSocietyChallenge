--- conflicted
+++ resolved
@@ -15,11 +15,6 @@
         self.item_data = self._load_data('item.json')
         self.review_data = self._load_data('review.json')
         self.user_data = self._load_data('user.json')
-<<<<<<< HEAD
-=======
-        self.tip_data = self._load_data('tip.json')
-        self.checkin_data = self._load_data('checkin.json')
->>>>>>> 9a78aee4
         self.task = None
 
     def _load_data(self, filename: str) -> pd.DataFrame:
@@ -46,11 +41,7 @@
         """Fetch user data based on user_id or task."""
         self._ensure_task()
         
-<<<<<<< HEAD
-        user_id = user_id or self.task.get('user') if self.task else None
-=======
         user_id = user_id or self.task.get('user_id') if self.task else None
->>>>>>> 9a78aee4
         if not user_id:
             return None
         
@@ -60,19 +51,11 @@
         user = user.to_dict(orient='records')[0]
         return user
 
-<<<<<<< HEAD
     def get_item(self, item_id: Optional[str] = None) -> Optional[Dict]:
         """Fetch item data based on item_id or scenario."""
         self._ensure_task()  # Ensure scenario is set
         item_id = item_id or self.task.get('item') if self.task else None
         if not item_id:
-=======
-    def get_business(self, business_id: Optional[str] = None) -> Optional[Dict]:
-        """Fetch business data based on business_id or task."""
-        self._ensure_task()  # Ensure task is set
-        business_id = business_id or self.task.get('business_id') if self.task else None
-        if not business_id:
->>>>>>> 9a78aee4
             return None
         item = self.item_data[self.item_data['item_id'] == item_id]
         return item.to_dict(orient='records')[0] if not item.empty else None
@@ -91,17 +74,10 @@
         if review_id:
             reviews = reviews[reviews['review_id'] == review_id]
         else:
-<<<<<<< HEAD
             item_id = item_id or (self.task.get('item') if self.task else None)
             user_id = user_id or (self.task.get('user') if self.task else None)
             if item_id:
                 reviews = reviews[reviews['item_id'] == item_id]
-=======
-            business_id = business_id or (self.task.get('business_id') if self.task else None)
-            user_id = user_id or (self.task.get('user_id') if self.task else None)
-            if business_id:
-                reviews = reviews[reviews['business_id'] == business_id]
->>>>>>> 9a78aee4
             if user_id:
                 reviews = reviews[reviews['user_id'] == user_id]
         return reviews.to_dict(orient='records')