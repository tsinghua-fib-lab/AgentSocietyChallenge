--- conflicted
+++ resolved
@@ -137,20 +137,12 @@
 
 if __name__ == "__main__":
     # Set the data
-<<<<<<< HEAD
-    simulator = Simulator(data_dir="Your data dir")
-=======
     simulator = Simulator(data_dir="your data dir", device="gpu")
->>>>>>> 9a78aee4
     simulator.set_task_and_groundtruth(task_dir="./track1/tasks", groundtruth_dir="./track1/groundtruth")
 
     # Set the agent and LLM
     simulator.set_agent(MySimulationAgent)
-<<<<<<< HEAD
     simulator.set_llm(DeepseekLLM(api_key="Your API Key"))
-=======
-    simulator.set_llm(DeepseekLLM(api_key="your api key"))
->>>>>>> 9a78aee4
 
     # Run the simulation
     outputs = simulator.run_simulation()
